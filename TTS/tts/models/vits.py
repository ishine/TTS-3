--- conflicted
+++ resolved
@@ -318,15 +318,12 @@
     )
 
 
-<<<<<<< HEAD
 def string2filename(string):
     # generate a safe and reversible filename based on a string
     filename = base64.urlsafe_b64encode(string.encode("utf-8")).decode("utf-8", "ignore")
     return filename
 
 
-=======
->>>>>>> 8dd739fe
 class VitsF0Dataset(F0Dataset):
     """Override F0Dataset to avoid the AudioProcessor."""
 
@@ -386,19 +383,11 @@
             np.save(pitch_file, f0)
         return f0
 
-<<<<<<< HEAD
     def compute_or_load(self, wav_file, audio_unique_name):
         """
         compute pitch and return a numpy array of pitch values
         """
         pitch_file = self.create_pitch_file_path(audio_unique_name, self.cache_path)
-=======
-    def compute_or_load(self, wav_file):
-        """
-        compute pitch and return a numpy array of pitch values
-        """
-        pitch_file = self.create_pitch_file_path(wav_file, self.cache_path)
->>>>>>> 8dd739fe
         if not os.path.exists(pitch_file):
             pitch = self._compute_and_save_pitch(
                 audio_config=self.audio_config, wav_file=wav_file, pitch_file=pitch_file, sample_rate=self.sample_rate
@@ -409,13 +398,8 @@
 
     def __getitem__(self, idx):
         item = self.samples[idx]
-<<<<<<< HEAD
         f0 = self.compute_or_load(item["audio_file"], string2filename(item["audio_unique_name"]))
         return {"audio_unique_name": item["audio_unique_name"], "audio_file": item["audio_file"], "f0": f0}
-=======
-        f0 = self.compute_or_load(item["audio_file"])
-        return {"audio_file": item["audio_file"], "f0": f0}
->>>>>>> 8dd739fe
 
 
 class VitsDataset(TTSDataset):
@@ -990,10 +974,6 @@
 
 class PhonemeProsodyPredictor(nn.Module):
     """Non-parallel Prosody Predictor inspired by Du et al., 2021"""
-<<<<<<< HEAD
-
-=======
->>>>>>> 8dd739fe
     # TODO: use LSTM duration predictor like architecture
 
     def __init__(self, in_channels: int, hidden_channels: int, out_channels: int, kernel_size: int, p_dropout: float):
@@ -1197,43 +1177,6 @@
         condition_dp_on_speaker (bool):
             Condition the duration predictor on the speaker embedding. Defaults to True.
 
-<<<<<<< HEAD
-=======
-        freeze_encoder (bool):
-            Freeze the encoder weigths during training. Defaults to False.
-
-        freeze_duration_predictor (bool):
-            Freeze the duration predictor weigths during training. Defaults to False.
-
-        feezer_pitch_predictor (bool):
-            Freeze the pitch predictor weigths during training. Defaults to False.
-
-        freeze_energy_predictor (bool):
-            Freeze the energy predictor weigths during training. Defaults to False.
-
-        freeze_posterior_encoder (bool):
-            Freeze the posterior encoder weigths during training. Defaults to False.
-
-        freeze_flow_encoder (bool):
-            Freeze the flow encoder weigths during training. Defaults to False.
-
-        freeze_waveform_decoder (bool):
-            Freeze the waveform decoder weigths during training. Defaults to False.
-
-        freeze_predictors (bool):
-            Freeze duration, pitch, energy, utterance level prosody and phoneme level prosody weigths during training.
-            Defaults to False.
-
-        freeze_prosody_encoders (bool):
-            Freeze utterance level prosody encoder and phoneme level prosody encoder weigths during training. Defaults to False.
-
-        freeze_aligner (bool):
-            Freeze aligner weigths during training. Defaults to False.
-
-        freeze_all_except_DP (bool):
-            Freeze all generator modules weigths except duration predictor during training. Defaults to False.
-
->>>>>>> 8dd739fe
         encoder_sample_rate (int):
             If not None this sample rate will be used for training the Posterior Encoder,
             flow, text_encoder and duration predictor. The decoder part (vocoder) will be
@@ -1320,7 +1263,6 @@
     num_languages: int = 0
     language_ids_file: str = None
     use_speaker_encoder_as_loss: bool = False
-<<<<<<< HEAD
     speaker_encoder_config_path: str = (
         "https://github.com/coqui-ai/TTS/releases/download/speaker_encoder_model/config_se.json"
     )
@@ -1328,22 +1270,6 @@
         "https://github.com/coqui-ai/TTS/releases/download/speaker_encoder_model/model_se.pth.tar"
     )
     condition_dp_on_speaker: bool = True
-=======
-    speaker_encoder_config_path: str = "https://github.com/coqui-ai/TTS/releases/download/speaker_encoder_model/config_se.json"
-    speaker_encoder_model_path: str = "https://github.com/coqui-ai/TTS/releases/download/speaker_encoder_model/model_se.pth.tar"
-    condition_dp_on_speaker: bool = True
-    freeze_encoder: bool = False
-    freeze_duration_predictor: bool = False
-    freeze_pitch_predictor: bool = False
-    freeze_energy_predictor: bool = False
-    freeze_posterior_encoder: bool = False
-    freeze_flow_decoder: bool = False
-    freeze_waveform_decoder: bool = False
-    freeze_predictors: bool = False
-    freeze_prosody_encoders: bool = False
-    freeze_aligner: bool = False
-    freeze_all_except_DP: bool = False
->>>>>>> 8dd739fe
     encoder_sample_rate: int = None
     interpolate_z: bool = True
     reinit_DP: bool = False
@@ -1358,11 +1284,7 @@
     energy_predictor_kernel_size: int = 3
     energy_predictor_dropout_p: float = 0.1
     energy_embedding_kernel_size: int = 3
-<<<<<<< HEAD
     use_context_encoder: bool = True
-=======
-    use_context_encoder: bool = False
->>>>>>> 8dd739fe
     use_utterance_level_prosody_encoder: bool = True
     use_phoneme_level_prosody_encoder: bool = True
     condition_context_encoder_on_emotion: bool = True
@@ -1639,7 +1561,6 @@
         )
 
         self.text_encoder_proj = nn.Conv1d(self.args.hidden_channels, self.args.hidden_channels * 2, 1)
-<<<<<<< HEAD
 
         # --> ALIGNMENT NETWORK
         in_key_channels = self.args.hidden_channels
@@ -1769,142 +1690,6 @@
                 elementwise_affine=False,
             )
 
-=======
-
-        # --> ALIGNMENT NETWORK
-        in_key_channels = self.args.hidden_channels
-        if self.embedded_speaker_dim > 0:
-            self.aligner_spk_bottleneck = BottleneckLayerLayer(
-                in_channels=self.embedded_speaker_dim, bottleneck_channels=32, norm="weight_norm"
-            )
-            in_key_channels += 32
-        if self.embedded_emotion_dim > 0:
-            in_key_channels += self.embedded_emotion_dim
-        self.aligner = AlignmentNetwork(in_query_channels=self.args.out_channels, in_key_channels=in_key_channels)
-        self.binary_loss_weight = 0.0
-
-        # --> PITCH PREDICTOR
-        context_cond_channels = 0
-        if self.args.use_pitch:
-            self.pitch_predictor = DurationPredictorLSTM(
-                in_channels=self.args.hidden_channels,
-                bottleneck_channels=16,  # TODO: make this configurable
-                spk_emb_channels=self.embedded_speaker_dim,
-                emo_emb_channels=self.embedded_emotion_dim,
-            )
-            # self. = ResidualCouplingBlocks(
-            #     self.args.hidden_channels,
-            #     self.args.hidden_channels,
-            #     kernel_size=self.args.kernel_size_flow,
-            #     dilation_rate=self.args.dilation_rate_flow,
-            #     num_layers=self.args.num_layers_flow,
-            #     cond_channels=self.context_encoder.hidden_lstm_channels * 2,
-            # )
-            self.pitch_emb = nn.Conv1d(
-                1,
-                self.args.hidden_channels,
-                kernel_size=self.args.pitch_embedding_kernel_size,
-                padding=int((self.args.pitch_embedding_kernel_size - 1) / 2),
-            )
-            context_cond_channels += self.args.hidden_channels
-            self.pitch_scaler = torch.nn.BatchNorm1d(1, affine=False, track_running_stats=True, momentum=None)
-            self.pitch_scaler.requires_grad_(False)
-
-        # --> ENERGY PREDICTOR
-        if self.args.use_energy_predictor:
-            self.energy_predictor = DurationPredictorLSTM(
-                in_channels=self.args.hidden_channels,
-                bottleneck_channels=16,
-                spk_emb_channels=self.embedded_speaker_dim,
-                emo_emb_channels=self.embedded_emotion_dim,
-            )
-            self.energy_emb = nn.Conv1d(
-                1,
-                128,
-                kernel_size=self.args.energy_embedding_kernel_size,
-                padding=int((self.args.energy_embedding_kernel_size - 1) / 2),
-            )
-            # self.energy_scaler = torch.nn.BatchNorm1d(1, affine=False, track_running_stats=True, momentum=None)
-            # self.energy_scaler.requires_grad_(False)
-            context_cond_channels += 128
-
-        if self.args.use_utterance_level_prosody_encoder or self.args.use_phoneme_level_prosody_encoder:
-            ## -- BOTTLENECK ADAPTOPRS -- ##
-            in_channels_with_emb = self.args.hidden_channels
-            if self.embedded_speaker_dim > 0:
-                self.adaptors_spk_bottleneck = BottleneckLayerLayer(
-                    in_channels=self.embedded_speaker_dim, bottleneck_channels=32, norm="weight_norm"
-                )
-                in_channels_with_emb += 32
-            if self.embedded_emotion_dim > 0:
-                in_channels_with_emb += self.embedded_emotion_dim
-
-        if self.args.use_utterance_level_prosody_encoder:
-            ## -- UTTRANCE ENCODER & PREDICTOR -- ##
-
-            self.utterance_prosody_encoder = UtteranceLevelProsodyEncoder(
-                hidden_channels=self.args.hidden_channels,
-                gru_channels=32,
-                p_dropout=0.2,
-                bottleneck_channels=96,
-                num_stl_heads=1,
-                num_stl_tokens=32,
-                reference_encoder_num_mels=513,
-                reference_encoder_hidden_channels=[32, 32, 64, 64, 128, 128],
-                reference_encoder_strides=[1, 2, 1, 2, 1],
-                reference_encoder_kernel_size=3,
-                reference_encoder_gpu_channels=32,
-            )
-            self.utterance_prosody_predictor = PhonemeProsodyPredictor(
-                in_channels=in_channels_with_emb,
-                hidden_channels=self.args.hidden_channels,
-                out_channels=96,  # TODO: config these
-                kernel_size=3,
-                p_dropout=0.1,
-            )
-            self.u_bottle_out = nn.Linear(
-                96,
-                self.args.hidden_channels,
-            )
-            # TODO: change this with IntanceNorm as in StyleTTS
-            self.u_norm = nn.LayerNorm(
-                96,
-                elementwise_affine=False,
-            )
-
-
-        if self.args.use_phoneme_level_prosody_encoder:
-            ## -- PHONEME ENCODER & PREDICTOR -- ##
-            self.phoneme_prosody_encoder = PhonemeLevelProsodyEncoder(
-                self.args.hidden_channels,
-                bottleneck_channels=16,
-                gru_channels=32,
-                num_heads=2,
-                p_dropout=0.1,
-                reference_encoder_num_mels=513,
-                reference_encoder_hidden_channels=[32, 32, 64, 64, 128, 128],
-                reference_encoder_strides=[1, 2, 1, 2, 1],
-                reference_encoder_kernel_size=3,
-                reference_encoder_gpu_channels=32,
-            )
-            self.phoneme_prosody_predictor = PhonemeProsodyPredictor(
-                in_channels=in_channels_with_emb,
-                hidden_channels=self.args.hidden_channels,
-                out_channels=16,
-                kernel_size=5,
-                p_dropout=0.1,
-            )
-            self.p_bottle_out = nn.Linear(
-                16,
-                self.args.hidden_channels,
-            )
-            # TODO: change this with IntanceNorm as in StyleTTS
-            self.p_norm = nn.LayerNorm(
-                16,
-                elementwise_affine=False,
-            )
-
->>>>>>> 8dd739fe
         # --> CONTEXT ENCODER
         if self.args.use_context_encoder:
             self.context_encoder = ContextEncoder(
@@ -1925,7 +1710,6 @@
             num_layers=self.args.num_layers_flow,
             cond_channels=self.embedded_speaker_dim,
             cond_channels2=self.context_encoder.hidden_lstm_channels * 2,
-<<<<<<< HEAD
         )
 
         # --> POSTERIOR ENCODER
@@ -1939,21 +1723,6 @@
             cond_channels=self.embedded_speaker_dim,
         )
 
-=======
-        )
-
-        # --> POSTERIOR ENCODER
-        self.posterior_encoder = PosteriorEncoder(
-            self.args.out_channels,
-            self.args.hidden_channels,
-            self.args.hidden_channels,
-            kernel_size=self.args.kernel_size_posterior_encoder,
-            dilation_rate=self.args.dilation_rate_posterior_encoder,
-            num_layers=self.args.num_layers_posterior_encoder,
-            cond_channels=self.embedded_speaker_dim,
-        )
-
->>>>>>> 8dd739fe
         # --> DURATION PREDICTOR
         if self.args.use_sdp:
             self.duration_predictor = StochasticDurationPredictor(
@@ -1973,8 +1742,6 @@
                 emo_emb_channels=self.embedded_emotion_dim,
             )
 
-<<<<<<< HEAD
-=======
         self.range_predictor = RangePredictor(
             self.args.hidden_channels, 256, 3, self.args.dropout_p_duration_predictor, cond_channels=0
         )
@@ -1982,7 +1749,6 @@
         self.gaussian_upsampling = GaussianUpsampling()
 
 
->>>>>>> 8dd739fe
         # --> VOCODER
         self.waveform_decoder = HifiganGenerator(
             self.args.hidden_channels,
@@ -2006,17 +1772,9 @@
         # denoiser only to be used in inference
         self.denoiser = VitsDenoiser(self)
 
-<<<<<<< HEAD
     @property
     def device(self):
         return next(self.parameters()).device
-=======
-
-    @property
-    def device(self):
-        return next(self.parameters()).device
-
->>>>>>> 8dd739fe
 
     def init_multispeaker(self, config: Coqpit):
         """Initialize multi-speaker modules of a model. A model can be trained either with a speaker embedding layer
@@ -2120,14 +1878,8 @@
                 orig_freq=self.config.audio["sample_rate"], new_freq=self.args.encoder_sample_rate
             )  # pylint: disable=W0201
 
-<<<<<<< HEAD
     def on_epoch_start(self, trainer):  # pylint: disable=W0613
         """Freeze layers at the beginning of an epoch"""
-=======
-    def on_epoch_start(self, trainer):
-        """Freeze layers at the beginning of an epoch"""
-        self._freeze_layers()
->>>>>>> 8dd739fe
         # set the device of speaker encoder
         if self.args.use_speaker_encoder_as_loss:
             self.speaker_manager.encoder = self.speaker_manager.encoder.to(self.device)
@@ -2165,22 +1917,12 @@
             print(" > Text Encoder was reinit.")
 
     def on_epoch_end(self, trainer):
-<<<<<<< HEAD
         pass
-=======
-        # if self.args.use_energy_predictor:
-        #     # stop updating mean and var
-        #     self.energy_scaler.eval()
-        if self.args.use_pitch:
-            # stop updating mean and var
-            self.pitch_scaler.eval()
->>>>>>> 8dd739fe
 
     def get_aux_input(self, aux_input: Dict):
         sid, g, lid = self._set_cond_input(aux_input)
         return {"speaker_ids": sid, "style_wav": None, "d_vectors": g, "language_ids": lid}
 
-<<<<<<< HEAD
     def freeze_layers(
         self,
         text_encoder: bool = False,
@@ -2200,10 +1942,6 @@
         """Freeze layers of the model. Call this before training
         """
         if text_encoder:
-=======
-    def _freeze_layers(self):
-        if self.args.freeze_encoder:
->>>>>>> 8dd739fe
             print(" > Freezing Text encoder...")
             for param in self.text_encoder.parameters():
                 param.requires_grad = False
@@ -2212,109 +1950,65 @@
                 for param in self.emb_l.parameters():
                     param.requires_grad = False
 
-<<<<<<< HEAD
         if posterior_encoder:
-=======
-        if self.args.freeze_posterior_encoder:
->>>>>>> 8dd739fe
             print(" > Freezing posterior encoder...")
             for param in self.posterior_encoder.parameters():
                 param.requires_grad = False
 
-<<<<<<< HEAD
         if duration_predictor:
-=======
-        if self.args.freeze_duration_predictor:
->>>>>>> 8dd739fe
             print(" > Freezing duration predictor...")
             for param in self.duration_predictor.parameters():
                 param.requires_grad = False
 
-<<<<<<< HEAD
         if energy_predictor:
-=======
-        if self.args.freeze_energy_predictor:
->>>>>>> 8dd739fe
             print(" > Freezing energy predictor...")
             for param in self.energy_predictor.parameters():
                 param.requires_grad = False
 
-<<<<<<< HEAD
         if pitch_predictor:
-=======
-        if self.args.freeze_pitch_predictor:
->>>>>>> 8dd739fe
             print(" > Freezing pitch predictor...")
             for param in self.pitch_predictor.parameters():
                 param.requires_grad = False
 
-<<<<<<< HEAD
         if flow_decoder:
-=======
-        if self.args.freeze_flow_decoder:
->>>>>>> 8dd739fe
             print(" > Freezing flow decoder...")
             for param in self.flow.parameters():
                 param.requires_grad = False
 
-<<<<<<< HEAD
         if waveform_decoder:
-=======
-        if self.args.freeze_waveform_decoder:
->>>>>>> 8dd739fe
             print(" > Freezing waveform decoder...")
             for param in self.waveform_decoder.parameters():
                 param.requires_grad = False
 
-<<<<<<< HEAD
         if aligner:
-=======
-        if self.args.freeze_aligner:
->>>>>>> 8dd739fe
             print(" > Freezing Aligner...")
             for param in self.aligner.parameters():
                 param.requires_grad = False
             for param in self.aligner_spk_bottleneck.parameters():
                 param.requires_grad = False
 
-<<<<<<< HEAD
         if duration_predictor:
-=======
-        if self.args.freeze_predictors:
->>>>>>> 8dd739fe
             print(" > Freezing Duration Predictor...")
             for param in self.duration_predictor.parameters():
                 param.requires_grad = False
 
-<<<<<<< HEAD
         if pitch_predictor:
-=======
->>>>>>> 8dd739fe
             print(" > Freezing Pitch Predictor...")
             for param in self.pitch_predictor.parameters():
                 param.requires_grad = False
 
-<<<<<<< HEAD
         if energy_predictor:
-=======
->>>>>>> 8dd739fe
             print(" > Freezing Energy Predictor...")
             for param in self.energy_predictor.parameters():
                 param.requires_grad = False
 
-<<<<<<< HEAD
         if phoneme_level_prosody_predictor:
-=======
->>>>>>> 8dd739fe
             if self.args.use_phoneme_level_prosody_encoder:
                 print(" > Freezing Phoneme Level Prosody Predictor...")
                 for param in self.phoneme_prosody_predictor.parameters():
                     param.requires_grad = False
 
-<<<<<<< HEAD
         if utterance_level_prosody_predictor:
-=======
->>>>>>> 8dd739fe
             if self.args.use_utterance_level_prosody_encoder:
                 print(" > Freezing Utterance Level Prosody Predictor...")
                 for param in self.utterance_prosody_predictor.parameters():
@@ -2324,11 +2018,7 @@
                 for param in self.adaptors_spk_bottleneck.parameters():
                     param.requires_grad = False
 
-<<<<<<< HEAD
         if phoneme_level_prosody_encoder:
-=======
-        if self.args.freeze_prosody_encoders:
->>>>>>> 8dd739fe
             if self.args.use_phoneme_level_prosody_encoder:
                 print(" > Freezing Phoneme Level Prosody Encoder...")
                 for param in self.phoneme_prosody_encoder.parameters():
@@ -2337,11 +2027,8 @@
                     param.requires_grad = False
                 for param in self.p_norm.parameters():
                     param.requires_grad = False
-<<<<<<< HEAD
 
         if utterance_level_prosody_encoder:
-=======
->>>>>>> 8dd739fe
             if self.args.use_utterance_level_prosody_encoder:
                 print(" > Freezing Utterance Level Prosody Encoder...")
                 for param in self.utterance_prosody_encoder.parameters():
@@ -2351,11 +2038,7 @@
                 for param in self.u_norm.parameters():
                     param.requires_grad = False
 
-<<<<<<< HEAD
         if all_except_dp:
-=======
-        if self.args.freeze_all_except_DP:
->>>>>>> 8dd739fe
             print(" > Freezing all the modules of the model except duration predictor...")
             for name, param in self.named_parameters():
                 if "duration_predictor." in name or "disc." in name:
@@ -2497,7 +2180,6 @@
         else:
             # Inference
             if pitch_transform is not None:
-<<<<<<< HEAD
                 print("Pitch without transform:", o_pitch)
                 # denormalize
                 o_pitch = denormalize_pitch(o_pitch, self.pitch_mean, self.pitch_std)
@@ -2513,9 +2195,6 @@
             zero_point = (0.0 - self.pitch_mean) / self.pitch_std
             o_pitch[o_pitch < zero_point] = zero_point
 
-=======
-                o_pitch = pitch_transform(o_pitch, x_mask.sum(dim=(1, 2)), self.pitch_mean, self.pitch_std)
->>>>>>> 8dd739fe
             o_pitch_emb = self.pitch_emb(o_pitch)
         return o_pitch_emb, o_pitch
 
@@ -2550,11 +2229,7 @@
             o_energy = o_energy / 1.4
             o_energy = (o_energy + 1) / 2
             if energy_transform is not None:
-<<<<<<< HEAD
                 o_energy = energy_transform(o_energy, x_mask.sum(dim=(1, 2)))
-=======
-                o_energy = energy_transform(o_energy, x_mask.sum(dim=(1, 2)), self.pitch_mean, self.pitch_std)
->>>>>>> 8dd739fe
             o_energy_emb = self.energy_emb(o_energy)
             return o_energy_emb, o_energy
 
@@ -2635,8 +2310,6 @@
         u_prosody_pred = u_prosody_pred.sum(1, keepdim=True) / lengths.view(-1, 1, 1)
         return u_prosody_pred
 
-<<<<<<< HEAD
-=======
     def _expand_encoder_with_gaussian_upsampling(
             self,
             m_p: torch.FloatTensor,
@@ -2655,7 +2328,6 @@
         # attn = self.generate_attn(dr, x_mask, y_mask)  # [B, T_en, T_de']
         return y_mask, m_p_ex, logs_p_ex
 
->>>>>>> 8dd739fe
     def forward(  # pylint: disable=dangerous-default-value
         self,
         x: torch.tensor,
@@ -2815,17 +2487,6 @@
             )
 
         ##### --> EXPAND
-<<<<<<< HEAD
-
-        # expand prior
-        if binarize_alignment:
-            m_p = torch.einsum("klmn, kjm -> kjn", [aligner_hard, m_p])
-            logs_p = torch.einsum("klmn, kjm -> kjn", [aligner_hard, logs_p])
-            o_en_ex = torch.einsum("klmn, kjm -> kjn", [aligner_hard, o_en])
-        else:
-            m_p = torch.einsum("klmn, kjm -> kjn", [aligner_soft, m_p])
-            logs_p = torch.einsum("klmn, kjm -> kjn", [aligner_soft, logs_p])
-=======
         # range predictor
         o_ranges = self.range_predictor(x=o_en.detach(), dr=aligner_hard.sum(3).squeeze(1), x_mask=x_mask)
 
@@ -2848,7 +2509,6 @@
         else:
             # m_p = torch.einsum("klmn, kjm -> kjn", [aligner_soft, m_p])
             # logs_p = torch.einsum("klmn, kjm -> kjn", [aligner_soft, logs_p])
->>>>>>> 8dd739fe
             o_en_ex = torch.einsum("klmn, kjm -> kjn", [aligner_soft, o_en])
 
         ##### --> Pitch & Energy Predictors
@@ -2876,7 +2536,6 @@
 
         # context encoder pass
         context_cond = torch.cat((o_energy_emb, o_pitch_emb), dim=1)  # [B, C * 2, T_de]
-<<<<<<< HEAD
         # TODO: add spk_emb to context encoder
         context_emb = self.context_encoder(
             o_en_ex if self.args.condition_context_encoder_on_text else None,
@@ -2885,9 +2544,6 @@
             emo_emb=emo_emb if self.args.condition_context_encoder_on_emotion else None,
             cond=context_cond,
         )
-=======
-        context_emb = self.context_encoder(o_en_ex if self.args.condition_context_encoder_on_text else None, y_lengths, spk_emb=None, emo_emb=emo_emb if self.args.condition_context_encoder_on_emotion else None, cond=context_cond)
->>>>>>> 8dd739fe
 
         ###### --> FLOW
 
@@ -2914,10 +2570,6 @@
         z_slice, spec_segment_size, slice_ids, _ = self.upsampling_z(z_slice, slice_ids=slice_ids)
         # context_emb_seg, _, _, _ = self.upsampling_z(context_emb_seg, slice_ids=slice_ids)
 
-<<<<<<< HEAD
-=======
-        # TODO: Try passing only spk_emb
->>>>>>> 8dd739fe
         o, o1, o2 = self.waveform_decoder(z_slice, g=spk_emb)
 
         wav_seg = segment(
@@ -3043,7 +2695,6 @@
             )
         else:
             dur_log = self.duration_predictor(o_en, spk_emb=spk_emb, emo_emb=emo_emb, lens=x_lengths)
-<<<<<<< HEAD
 
         ### --> DURATION FORMATTING
         dur = (torch.exp(dur_log) - 1) * x_mask
@@ -3062,27 +2713,6 @@
         dur = torch.round(dur)
         dur[dur < 1] = 1
         dur = dur * x_mask
-=======
-
-        ### --> DURATION FORMATTING
-        dur = (torch.exp(dur_log) - 1) * x_mask
-        if self.target_cps:
-            target_sr = (
-                self.args.encoder_sample_rate if self.args.encoder_sample_rate else self.args.encoder_sample_rate
-            )
-            model_output_in_sec = (self.config.audio.hop_length * dur.squeeze(1).sum(axis=1)) / target_sr
-            num_input_chars = x_lengths.clone().float()
-            num_input_chars = num_input_chars - (x == self.tokenizer.characters.char_to_id(" ")).sum(1).float()
-            dur = dur / (self.target_cps / (num_input_chars / model_output_in_sec)[:, None, None])
-
-        # check hack to fix fast jumps
-        # dur[dur < dur.mean()] = dur.mean()
-        dur = dur * self.length_scale
-        dur = torch.round(dur)
-        dur[dur < 1] = 1
-        dur = dur * x_mask
-
->>>>>>> 8dd739fe
 
         y_lengths = torch.clamp_min(torch.sum(dur, [1, 2]), 1).long()
         y_mask = sequence_mask(y_lengths, None).to(x_mask.dtype).unsqueeze(1)  # [B, 1, T_dec]
@@ -3134,10 +2764,22 @@
         attn = generate_path(dur.squeeze(1), attn_mask.squeeze(1).transpose(1, 2))
 
         ### --> EXPAND
-<<<<<<< HEAD
-
-        m_p = torch.matmul(attn.transpose(1, 2), m_p.transpose(1, 2)).transpose(1, 2)
-        logs_p = torch.matmul(attn.transpose(1, 2), logs_p.transpose(1, 2)).transpose(1, 2)
+
+        o_ranges = self.range_predictor(x=o_en.detach(), dr=dur.squeeze(1), x_mask=x_mask)
+
+        # expand encoder outputs
+        y_mask, m_p, logs_p = self._expand_encoder_with_gaussian_upsampling(
+            m_p=m_p,
+            logs_p=logs_p,
+            o_ranges=o_ranges,
+            y_lengths=y_lengths,
+            dr=dur.squeeze(1),
+            x_mask=x_mask,
+            x_lengths=x_lengths,
+        )
+
+        # m_p = torch.matmul(attn.transpose(1, 2), m_p.transpose(1, 2)).transpose(1, 2)
+        # logs_p = torch.matmul(attn.transpose(1, 2), logs_p.transpose(1, 2)).transpose(1, 2)
         o_en_ex = torch.matmul(attn.transpose(1, 2), o_en.transpose(1, 2)).transpose(1, 2)
 
         ### --> PITCH & ENERGY PREDICTORS
@@ -3170,74 +2812,12 @@
 
         # context encoder pass
         context_cond = torch.cat((o_energy_emb, o_pitch_emb), dim=1)  # [B, C * 2, T_en]
-        # TODO: add speaker embedding to context encoder
-        o_context = self.context_encoder(
-            o_en_ex if self.args.condition_context_encoder_on_text else None,
-            y_lengths,
-            spk_emb=None,
-            emo_emb=emo_emb if self.args.condition_context_encoder_on_emotion else None,
-            cond=context_cond,
-        )
-=======
-
-        o_ranges = self.range_predictor(x=o_en.detach(), dr=dur.squeeze(1), x_mask=x_mask)
-
-        # expand encoder outputs
-        y_mask, m_p, logs_p = self._expand_encoder_with_gaussian_upsampling(
-            m_p=m_p,
-            logs_p=logs_p,
-            o_ranges=o_ranges,
-            y_lengths=y_lengths,
-            dr=dur.squeeze(1),
-            x_mask=x_mask,
-            x_lengths=x_lengths,
-        )
-
-        # m_p = torch.matmul(attn.transpose(1, 2), m_p.transpose(1, 2)).transpose(1, 2)
-        # logs_p = torch.matmul(attn.transpose(1, 2), logs_p.transpose(1, 2)).transpose(1, 2)
-        o_en_ex = torch.matmul(attn.transpose(1, 2), o_en.transpose(1, 2)).transpose(1, 2)
-
-        ### --> PITCH & ENERGY PREDICTORS
-
-        # pitch predictor pass
-        o_pitch = None
-        if self.args.use_pitch:
-            o_pitch_emb, o_pitch = self._forward_pitch_predictor(
-                o_en=o_en_ex,
-                x_mask=y_mask,
-                g=spk_emb,
-                emo_emb=emo_emb,
-                pitch_transform=pitch_transform,
-                x_lengths=y_lengths,
-            )
-
-        # energy predictor pass
-        o_energy = None
-        if self.args.use_energy_predictor:
-            o_energy_emb, o_energy = self._forward_energy_predictor(
-                o_en=o_en_ex,
-                x_mask=y_mask,
-                g=spk_emb,
-                emo_emb=emo_emb,
-                energy_transform=energy_transform,
-                x_lengths=y_lengths,
-            )
-
-        ### --> CONTEXT ENCODER
-
-        # context encoder pass
-        context_cond = torch.cat((o_energy_emb, o_pitch_emb), dim=1)  # [B, C * 2, T_en]
         o_context = self.context_encoder(o_en_ex if self.args.condition_context_encoder_on_text else None, y_lengths, spk_emb=None, emo_emb=emo_emb if self.args.condition_context_encoder_on_emotion else None, cond=context_cond)
->>>>>>> 8dd739fe
 
         ### --> FLOW DECODER
 
         z_p = m_p + torch.randn_like(m_p) * torch.exp(logs_p) * self.inference_noise_scale
-<<<<<<< HEAD
         z = self.flow(z_p, y_mask, g=spk_emb, g2=o_context * y_mask, reverse=True)
-=======
-        z = self.flow(z_p, y_mask,  g=spk_emb, g2=o_context * y_mask, reverse=True)
->>>>>>> 8dd739fe
 
         ### --> VOCODER
 
@@ -3467,7 +3047,6 @@
 
             # add prosody losses
             if self.model_outputs_cache["u_prosody_loss"] is not None:
-<<<<<<< HEAD
                 loss_dict["loss_u_prosody"] = (
                     self.model_outputs_cache["u_prosody_loss"] * self.config.u_prosody_loss_alpha
                 )
@@ -3476,17 +3055,6 @@
             if self.model_outputs_cache["p_prosody_loss"] is not None:
                 loss_dict["loss_p_prosody"] = (
                     self.model_outputs_cache["p_prosody_loss"] * self.config.p_prosody_loss_alpha
-=======
-                loss_dict["loss_u_prosody"] = self.model_outputs_cache["u_prosody_loss"] * self.config.u_prosody_loss_alpha
-                loss_dict["loss"] = (
-                    loss_dict["loss_u_prosody"] + loss_dict["loss"]
-                )
-
-            if self.model_outputs_cache["p_prosody_loss"] is not None:
-                loss_dict["loss_p_prosody"] = self.model_outputs_cache["p_prosody_loss"] * self.config.p_prosody_loss_alpha
-                loss_dict["loss"] = (
-                    loss_dict["loss_p_prosody"] + loss_dict["loss"]
->>>>>>> 8dd739fe
                 )
                 loss_dict["loss"] = loss_dict["loss_p_prosody"] + loss_dict["loss"]
 
@@ -3958,13 +3526,7 @@
             # batch["energy"] = self.energy_scaler(batch["energy"])
 
         if self.args.use_pitch:
-<<<<<<< HEAD
             pitch_norm = (batch["pitch"] - self.pitch_mean) / self.pitch_std
-=======
-            zero_idxs = batch["pitch"] == 0.0
-            pitch_norm = self.pitch_scaler(batch["pitch"])
-            pitch_norm[zero_idxs] = 0.0
->>>>>>> 8dd739fe
             batch["pitch"] = pitch_norm[:, :, : batch["energy"].shape[-1]]
         return batch
 
@@ -4153,14 +3715,7 @@
             assert not self.training
 
     def set_inference(self):
-<<<<<<< HEAD
         pass
-=======
-        self.pitch_mean = self.pitch_scaler.running_mean.clone()
-        self.pitch_std = torch.sqrt(self.pitch_scaler.running_var.clone())
-        # self.energy_mean = self.energy_scaler.running_mean.clone()
-        # self.energy_std = torch.sqrt(self.energy_scaler.running_var.clone())
->>>>>>> 8dd739fe
 
     @staticmethod
     def init_from_config(config: "VitsConfig", samples: Union[List[List], List[Dict]] = None, verbose=True):
@@ -4287,16 +3842,12 @@
         outputs = self.inference(
             input_tensors,
             x_lengths=input_lengths,
-<<<<<<< HEAD
             aux_input={
                 "d_vectors": d_vector.expand(num_sentences, -1),
                 "speaker_ids": speaker_id,
                 "emotion_vectors": emotion_vector.expand(num_sentences, -1),
                 "emotion_ids": emotion_id,
             },
-=======
-            aux_input={"d_vectors": d_vector.expand(num_sentences, -1), "speaker_ids": speaker_id, "emotion_vectors": emotion_vector.expand(num_sentences, -1), "emotion_ids": emotion_id},
->>>>>>> 8dd739fe
             pitch_transform=pitch_transform,
         )
 
