--- conflicted
+++ resolved
@@ -97,11 +97,8 @@
         """Check config fields"""
         c = asdict(self)
         super().check_values()
-<<<<<<< HEAD
-        check_argument("se_type", c, restricted=True, enum_list=["gst", "re","vae","vqvae", "diffusion", "vaeflow"])
-=======
-        check_argument("se_type", c, restricted=True, enum_list=["gst", "re","vae", "diffusion", "vaeflow","finegrainedre"])
->>>>>>> daef538c
+
+        check_argument("se_type", c, restricted=True, enum_list=["gst", "re","vae","vqvae", "diffusion", "vaeflow","finegrainedre"])
         check_argument("agg_type", c, restricted=True, enum_list=["sum", "concat", "adain"])
         check_argument("num_mel", c, restricted=False)
         check_argument("style_embedding_dim", c, restricted=True, min_val=0, max_val=1000)
