import json
import os
import tarfile
import zipfile
from pathlib import Path
from shutil import copyfile, rmtree
from typing import Dict, List, Tuple

import requests
from tqdm import tqdm

from TTS.config import load_config
from TTS.utils.generic_utils import get_user_data_dir

LICENSE_URLS = {
    "cc by-nc-nd 4.0": "https://creativecommons.org/licenses/by-nc-nd/4.0/",
    "mpl": "https://www.mozilla.org/en-US/MPL/2.0/",
    "mpl2": "https://www.mozilla.org/en-US/MPL/2.0/",
    "mpl 2.0": "https://www.mozilla.org/en-US/MPL/2.0/",
    "mit": "https://choosealicense.com/licenses/mit/",
    "apache 2.0": "https://choosealicense.com/licenses/apache-2.0/",
    "apache2": "https://choosealicense.com/licenses/apache-2.0/",
    "cc-by-sa 4.0": "https://creativecommons.org/licenses/by-sa/4.0/",
}


class ModelManager(object):
    """Manage TTS models defined in .models.json.
    It provides an interface to list and download
    models defines in '.model.json'

    Models are downloaded under '.TTS' folder in the user's
    home path.

    Args:
        models_file (str): path to .model.json file. Defaults to None.
        output_prefix (str): prefix to `tts` to download models. Defaults to None
        progress_bar (bool): print a progress bar when donwloading a file. Defaults to False.
        verbose (bool): print info. Defaults to True.
    """

    def __init__(self, models_file=None, output_prefix=None, progress_bar=False, verbose=True):
        super().__init__()
        self.progress_bar = progress_bar
        self.verbose = verbose
        if output_prefix is None:
            self.output_prefix = get_user_data_dir("tts")
        else:
            self.output_prefix = os.path.join(output_prefix, "tts")
        self.models_dict = None
        if models_file is not None:
            self.read_models_file(models_file)
        else:
            # try the default location
            path = Path(__file__).parent / "../.models.json"
            self.read_models_file(path)

    def read_models_file(self, file_path):
        """Read .models.json as a dict

        Args:
            file_path (str): path to .models.json.
        """
        with open(file_path, "r", encoding="utf-8") as json_file:
            self.models_dict = json.load(json_file)

    def add_cs_api_models(self, model_list: List[str]):
        """Add list of Coqui Studio model names that are returned from the api

        Each has the following format `<coqui_studio_model>/en/<speaker_name>/<coqui_studio_model>`
        """

        def _add_model(model_name: str):
            if not "coqui_studio" in model_name:
                return
            model_type, lang, dataset, model = model_name.split("/")
            if model_type not in self.models_dict:
                self.models_dict[model_type] = {}
            if lang not in self.models_dict[model_type]:
                self.models_dict[model_type][lang] = {}
            if dataset not in self.models_dict[model_type][lang]:
                self.models_dict[model_type][lang][dataset] = {}
            if model not in self.models_dict[model_type][lang][dataset]:
                self.models_dict[model_type][lang][dataset][model] = {}

        for model_name in model_list:
            _add_model(model_name)

    def _list_models(self, model_type, model_count=0):
        if self.verbose:
            print(" Name format: type/language/dataset/model")
        model_list = []
        for lang in self.models_dict[model_type]:
            for dataset in self.models_dict[model_type][lang]:
                for model in self.models_dict[model_type][lang][dataset]:
                    model_full_name = f"{model_type}--{lang}--{dataset}--{model}"
                    output_path = os.path.join(self.output_prefix, model_full_name)
                    if self.verbose:
                        if os.path.exists(output_path):
                            print(f" {model_count}: {model_type}/{lang}/{dataset}/{model} [already downloaded]")
                        else:
                            print(f" {model_count}: {model_type}/{lang}/{dataset}/{model}")
                    model_list.append(f"{model_type}/{lang}/{dataset}/{model}")
                    model_count += 1
        return model_list

    def _list_for_model_type(self, model_type):
        models_name_list = []
        model_count = 1
        model_type = "tts_models"
        models_name_list.extend(self._list_models(model_type, model_count))
        return models_name_list

    def list_models(self):
        models_name_list = []
        model_count = 1
        for model_type in self.models_dict:
            model_list = self._list_models(model_type, model_count)
            models_name_list.extend(model_list)
        return models_name_list

    def model_info_by_idx(self, model_query):
        """Print the description of the model from .models.json file using model_idx

        Args:
            model_query (str): <model_tye>/<model_idx>
        """
        model_name_list = []
        model_type, model_query_idx = model_query.split("/")
        try:
            model_query_idx = int(model_query_idx)
            if model_query_idx <= 0:
                print("> model_query_idx should be a positive integer!")
                return
        except:
            print("> model_query_idx should be an integer!")
            return
        model_count = 0
        if model_type in self.models_dict:
            for lang in self.models_dict[model_type]:
                for dataset in self.models_dict[model_type][lang]:
                    for model in self.models_dict[model_type][lang][dataset]:
                        model_name_list.append(f"{model_type}/{lang}/{dataset}/{model}")
                        model_count += 1
        else:
            print(f"> model_type {model_type} does not exist in the list.")
            return
        if model_query_idx > model_count:
            print(f"model query idx exceeds the number of available models [{model_count}] ")
        else:
            model_type, lang, dataset, model = model_name_list[model_query_idx - 1].split("/")
            print(f"> model type : {model_type}")
            print(f"> language supported : {lang}")
            print(f"> dataset used : {dataset}")
            print(f"> model name : {model}")
            if "description" in self.models_dict[model_type][lang][dataset][model]:
                print(f"> description : {self.models_dict[model_type][lang][dataset][model]['description']}")
            else:
                print("> description : coming soon")
            if "default_vocoder" in self.models_dict[model_type][lang][dataset][model]:
                print(f"> default_vocoder : {self.models_dict[model_type][lang][dataset][model]['default_vocoder']}")

    def model_info_by_full_name(self, model_query_name):
        """Print the description of the model from .models.json file using model_full_name

        Args:
            model_query_name (str): Format is <model_type>/<language>/<dataset>/<model_name>
        """
        model_type, lang, dataset, model = model_query_name.split("/")
        if model_type in self.models_dict:
            if lang in self.models_dict[model_type]:
                if dataset in self.models_dict[model_type][lang]:
                    if model in self.models_dict[model_type][lang][dataset]:
                        print(f"> model type : {model_type}")
                        print(f"> language supported : {lang}")
                        print(f"> dataset used : {dataset}")
                        print(f"> model name : {model}")
                        if "description" in self.models_dict[model_type][lang][dataset][model]:
                            print(
                                f"> description : {self.models_dict[model_type][lang][dataset][model]['description']}"
                            )
                        else:
                            print("> description : coming soon")
                        if "default_vocoder" in self.models_dict[model_type][lang][dataset][model]:
                            print(
                                f"> default_vocoder : {self.models_dict[model_type][lang][dataset][model]['default_vocoder']}"
                            )
                    else:
                        print(f"> model {model} does not exist for {model_type}/{lang}/{dataset}.")
                else:
                    print(f"> dataset {dataset} does not exist for {model_type}/{lang}.")
            else:
                print(f"> lang {lang} does not exist for {model_type}.")
        else:
            print(f"> model_type {model_type} does not exist in the list.")

    def list_tts_models(self):
        """Print all `TTS` models and return a list of model names

        Format is `language/dataset/model`
        """
        return self._list_for_model_type("tts_models")

    def list_vocoder_models(self):
        """Print all the `vocoder` models and return a list of model names

        Format is `language/dataset/model`
        """
        return self._list_for_model_type("vocoder_models")

    def list_vc_models(self):
        """Print all the voice conversion models and return a list of model names

        Format is `language/dataset/model`
        """
        return self._list_for_model_type("voice_conversion_models")

    def list_langs(self):
        """Print all the available languages"""
        print(" Name format: type/language")
        for model_type in self.models_dict:
            for lang in self.models_dict[model_type]:
                print(f" >: {model_type}/{lang} ")

    def list_datasets(self):
        """Print all the datasets"""
        print(" Name format: type/language/dataset")
        for model_type in self.models_dict:
            for lang in self.models_dict[model_type]:
                for dataset in self.models_dict[model_type][lang]:
                    print(f" >: {model_type}/{lang}/{dataset}")

    @staticmethod
    def print_model_license(model_item: Dict):
        """Print the license of a model

        Args:
            model_item (dict): model item in the models.json
        """
        if "license" in model_item and model_item["license"].strip() != "":
            print(f" > Model's license - {model_item['license']}")
            if model_item["license"].lower() in LICENSE_URLS:
                print(f" > Check {LICENSE_URLS[model_item['license'].lower()]} for more info.")
            else:
                print(" > Check https://opensource.org/licenses for more info.")
        else:
            print(" > Model's license - No license information available")

<<<<<<< HEAD
    def _download_github_model(self, model_item: Dict, output_path: str):
        if isinstance(model_item["github_rls_url"], list):
            self._download_model_files(model_item["github_rls_url"], output_path, self.progress_bar)
        else:
            self._download_zip_file(model_item["github_rls_url"], output_path, self.progress_bar)

    def _download_hf_model(self, model_item: Dict, output_path: str):
        if isinstance(model_item["hf_url"], list):
            self._download_model_files(model_item["hf_url"], output_path, self.progress_bar)
        else:
            self._download_zip_file(model_item["hf_url"], output_path, self.progress_bar)

    def set_model_url(self, model_item: Dict):
        model_item["model_url"] = None
        if "github_rls_url" in model_item:
            model_item["model_url"] = model_item["github_rls_url"]
        elif "hf_url" in model_item:
            model_item["model_url"] = model_item["hf_url"]
        return model_item
=======
    def download_fairseq_model(self, model_name, output_path):
        URI_PREFIX = "https://coqui.gateway.scarf.sh/fairseq/"
        _, lang, _, _ = model_name.split("/")
        model_download_uri = os.path.join(URI_PREFIX, f"{lang}.tar.gz")
        self._download_tar_file(model_download_uri, output_path, self.progress_bar)

    def _set_model_item(self, model_name):
        # fetch model info from the dict
        model_type, lang, dataset, model = model_name.split("/")
        model_full_name = f"{model_type}--{lang}--{dataset}--{model}"
        if "fairseq" in model_name:
            model_item = {
                "model_type": "tts_models",
                "license": "CC BY-NC 4.0",
                "default_vocoder": None,
                "author": "fairseq",
                "description": "this model is released by Meta under Fairseq repo. Visit https://github.com/facebookresearch/fairseq/tree/main/examples/mms for more info.",
            }
        else:
            # get model from models.json
            model_item = self.models_dict[model_type][lang][dataset][model]
            model_item["model_type"] = model_type
        return model_item, model_full_name, model
>>>>>>> 4cf86523

    def download_model(self, model_name):
        """Download model files given the full model name.
        Model name is in the format
            'type/language/dataset/model'
            e.g. 'tts_model/en/ljspeech/tacotron'

        Every model must have the following files:
            - *.pth : pytorch model checkpoint file.
            - config.json : model config file.
            - scale_stats.npy (if exist): scale values for preprocessing.

        Args:
            model_name (str): model name as explained above.
        """
<<<<<<< HEAD
        # fetch model info from the dict
        model_type, lang, dataset, model = model_name.split("/")
        model_full_name = f"{model_type}--{lang}--{dataset}--{model}"
        model_item = self.models_dict[model_type][lang][dataset][model]
        model_item["model_type"] = model_type
        model_item = self.set_model_url(model_item)
=======
        model_item, model_full_name, model = self._set_model_item(model_name)
>>>>>>> 4cf86523
        # set the model specific output path
        output_path = os.path.join(self.output_prefix, model_full_name)
        if os.path.exists(output_path):
            print(f" > {model_name} is already downloaded.")
        else:
            os.makedirs(output_path, exist_ok=True)
            print(f" > Downloading model to {output_path}")
<<<<<<< HEAD
            if "github_rls_url" in model_item:
                self._download_github_model(model_item, output_path)
            elif "hf_url" in model_item:
                self._download_hf_model(model_item, output_path)

        self.print_model_license(model_item=model_item)
        # find downloaded files
        output_model_path = output_path
        output_config_path = None
        if model not in ["tortoise-v2", "bark"]:  # TODO:This is stupid but don't care for now.
=======
            # download from fairseq
            if "fairseq" in model_name:
                self.download_fairseq_model(model_name, output_path)
            else:
                # download from github release
                if isinstance(model_item["github_rls_url"], list):
                    self._download_model_files(model_item["github_rls_url"], output_path, self.progress_bar)
                else:
                    self._download_zip_file(model_item["github_rls_url"], output_path, self.progress_bar)
            self.print_model_license(model_item=model_item)
        # find downloaded files
        output_model_path = output_path
        output_config_path = None
        if model != "tortoise-v2" and "fairseq" not in model_name:
>>>>>>> 4cf86523
            output_model_path, output_config_path = self._find_files(output_path)
        # update paths in the config.json
        self._update_paths(output_path, output_config_path)
        return output_model_path, output_config_path, model_item

    @staticmethod
    def _find_files(output_path: str) -> Tuple[str, str]:
        """Find the model and config files in the output path

        Args:
            output_path (str): path to the model files

        Returns:
            Tuple[str, str]: path to the model file and config file
        """
        model_file = None
        config_file = None
        for file_name in os.listdir(output_path):
            if file_name in ["model_file.pth", "model_file.pth.tar", "model.pth"]:
                model_file = os.path.join(output_path, file_name)
            elif file_name == "config.json":
                config_file = os.path.join(output_path, file_name)
        if model_file is None:
            raise ValueError(" [!] Model file not found in the output path")
        if config_file is None:
            raise ValueError(" [!] Config file not found in the output path")
        return model_file, config_file

    @staticmethod
    def _find_speaker_encoder(output_path: str) -> str:
        """Find the speaker encoder file in the output path

        Args:
            output_path (str): path to the model files

        Returns:
            str: path to the speaker encoder file
        """
        speaker_encoder_file = None
        for file_name in os.listdir(output_path):
            if file_name in ["model_se.pth", "model_se.pth.tar"]:
                speaker_encoder_file = os.path.join(output_path, file_name)
        return speaker_encoder_file

    def _update_paths(self, output_path: str, config_path: str) -> None:
        """Update paths for certain files in config.json after download.

        Args:
            output_path (str): local path the model is downloaded to.
            config_path (str): local config.json path.
        """
        output_stats_path = os.path.join(output_path, "scale_stats.npy")
        output_d_vector_file_path = os.path.join(output_path, "speakers.json")
        output_d_vector_file_pth_path = os.path.join(output_path, "speakers.pth")
        output_speaker_ids_file_path = os.path.join(output_path, "speaker_ids.json")
        output_speaker_ids_file_pth_path = os.path.join(output_path, "speaker_ids.pth")
        speaker_encoder_config_path = os.path.join(output_path, "config_se.json")
        speaker_encoder_model_path = self._find_speaker_encoder(output_path)

        # update the scale_path.npy file path in the model config.json
        self._update_path("audio.stats_path", output_stats_path, config_path)

        # update the speakers.json file path in the model config.json to the current path
        self._update_path("d_vector_file", output_d_vector_file_path, config_path)
        self._update_path("d_vector_file", output_d_vector_file_pth_path, config_path)
        self._update_path("model_args.d_vector_file", output_d_vector_file_path, config_path)
        self._update_path("model_args.d_vector_file", output_d_vector_file_pth_path, config_path)

        # update the speaker_ids.json file path in the model config.json to the current path
        self._update_path("speakers_file", output_speaker_ids_file_path, config_path)
        self._update_path("speakers_file", output_speaker_ids_file_pth_path, config_path)
        self._update_path("model_args.speakers_file", output_speaker_ids_file_path, config_path)
        self._update_path("model_args.speakers_file", output_speaker_ids_file_pth_path, config_path)

        # update the speaker_encoder file path in the model config.json to the current path
        self._update_path("speaker_encoder_model_path", speaker_encoder_model_path, config_path)
        self._update_path("model_args.speaker_encoder_model_path", speaker_encoder_model_path, config_path)
        self._update_path("speaker_encoder_config_path", speaker_encoder_config_path, config_path)
        self._update_path("model_args.speaker_encoder_config_path", speaker_encoder_config_path, config_path)

    @staticmethod
    def _update_path(field_name, new_path, config_path):
        """Update the path in the model config.json for the current environment after download"""
        if new_path and os.path.exists(new_path):
            config = load_config(config_path)
            field_names = field_name.split(".")
            if len(field_names) > 1:
                # field name points to a sub-level field
                sub_conf = config
                for fd in field_names[:-1]:
                    if fd in sub_conf:
                        sub_conf = sub_conf[fd]
                    else:
                        return
                if isinstance(sub_conf[field_names[-1]], list):
                    sub_conf[field_names[-1]] = [new_path]
                else:
                    sub_conf[field_names[-1]] = new_path
            else:
                # field name points to a top-level field
                if not field_name in config:
                    return
                if isinstance(config[field_name], list):
                    config[field_name] = [new_path]
                else:
                    config[field_name] = new_path
            config.save_json(config_path)

    @staticmethod
    def _download_zip_file(file_url, output_folder, progress_bar):
        """Download the github releases"""
        # download the file
        r = requests.get(file_url, stream=True)
        # extract the file
        try:
            total_size_in_bytes = int(r.headers.get("content-length", 0))
            block_size = 1024  # 1 Kibibyte
            if progress_bar:
                progress_bar = tqdm(total=total_size_in_bytes, unit="iB", unit_scale=True)
            temp_zip_name = os.path.join(output_folder, file_url.split("/")[-1])
            with open(temp_zip_name, "wb") as file:
                for data in r.iter_content(block_size):
                    if progress_bar:
                        progress_bar.update(len(data))
                    file.write(data)
            with zipfile.ZipFile(temp_zip_name) as z:
                z.extractall(output_folder)
            os.remove(temp_zip_name)  # delete zip after extract
        except zipfile.BadZipFile:
            print(f" > Error: Bad zip file - {file_url}")
            raise zipfile.BadZipFile  # pylint: disable=raise-missing-from
        # move the files to the outer path
        for file_path in z.namelist()[1:]:
            src_path = os.path.join(output_folder, file_path)
            dst_path = os.path.join(output_folder, os.path.basename(file_path))
            if src_path != dst_path:
                copyfile(src_path, dst_path)
        # remove the extracted folder
        rmtree(os.path.join(output_folder, z.namelist()[0]))

    @staticmethod
    def _download_tar_file(file_url, output_folder, progress_bar):
        """Download the github releases"""
        # download the file
        r = requests.get(file_url, stream=True)
        # extract the file
        try:
            total_size_in_bytes = int(r.headers.get("content-length", 0))
            block_size = 1024  # 1 Kibibyte
            if progress_bar:
                progress_bar = tqdm(total=total_size_in_bytes, unit="iB", unit_scale=True)
            temp_tar_name = os.path.join(output_folder, file_url.split("/")[-1])
            with open(temp_tar_name, "wb") as file:
                for data in r.iter_content(block_size):
                    if progress_bar:
                        progress_bar.update(len(data))
                    file.write(data)
            with tarfile.open(temp_tar_name) as t:
                t.extractall(output_folder)
                tar_names = t.getnames()
            os.remove(temp_tar_name)  # delete tar after extract
        except tarfile.ReadError:
            print(f" > Error: Bad tar file - {file_url}")
            raise tarfile.ReadError  # pylint: disable=raise-missing-from
        # move the files to the outer path
        for file_path in os.listdir(os.path.join(output_folder, tar_names[0])):
            src_path = os.path.join(output_folder, tar_names[0], file_path)
            dst_path = os.path.join(output_folder, os.path.basename(file_path))
            if src_path != dst_path:
                copyfile(src_path, dst_path)
        # remove the extracted folder
        rmtree(os.path.join(output_folder, tar_names[0]))

    @staticmethod
    def _download_model_files(file_urls, output_folder, progress_bar):
        """Download the github releases"""
        for file_url in file_urls:
            # download the file
            r = requests.get(file_url, stream=True)
            # extract the file
            bease_filename = file_url.split("/")[-1]
            temp_zip_name = os.path.join(output_folder, bease_filename)
            total_size_in_bytes = int(r.headers.get("content-length", 0))
            block_size = 1024  # 1 Kibibyte
            with open(temp_zip_name, "wb") as file:
                if progress_bar:
                    progress_bar = tqdm(total=total_size_in_bytes, unit="iB", unit_scale=True)
                for data in r.iter_content(block_size):
                    if progress_bar:
                        progress_bar.update(len(data))
                    file.write(data)

    @staticmethod
    def _check_dict_key(my_dict, key):
        if key in my_dict.keys() and my_dict[key] is not None:
            if not isinstance(key, str):
                return True
            if isinstance(key, str) and len(my_dict[key]) > 0:
                return True
        return False<|MERGE_RESOLUTION|>--- conflicted
+++ resolved
@@ -246,7 +246,6 @@
         else:
             print(" > Model's license - No license information available")
 
-<<<<<<< HEAD
     def _download_github_model(self, model_item: Dict, output_path: str):
         if isinstance(model_item["github_rls_url"], list):
             self._download_model_files(model_item["github_rls_url"], output_path, self.progress_bar)
@@ -258,6 +257,12 @@
             self._download_model_files(model_item["hf_url"], output_path, self.progress_bar)
         else:
             self._download_zip_file(model_item["hf_url"], output_path, self.progress_bar)
+
+    def download_fairseq_model(self, model_name, output_path):
+        URI_PREFIX = "https://coqui.gateway.scarf.sh/fairseq/"
+        _, lang, _, _ = model_name.split("/")
+        model_download_uri = os.path.join(URI_PREFIX, f"{lang}.tar.gz")
+        self._download_tar_file(model_download_uri, output_path, self.progress_bar)
 
     def set_model_url(self, model_item: Dict):
         model_item["model_url"] = None
@@ -266,17 +271,12 @@
         elif "hf_url" in model_item:
             model_item["model_url"] = model_item["hf_url"]
         return model_item
-=======
-    def download_fairseq_model(self, model_name, output_path):
-        URI_PREFIX = "https://coqui.gateway.scarf.sh/fairseq/"
-        _, lang, _, _ = model_name.split("/")
-        model_download_uri = os.path.join(URI_PREFIX, f"{lang}.tar.gz")
-        self._download_tar_file(model_download_uri, output_path, self.progress_bar)
-
+    
     def _set_model_item(self, model_name):
         # fetch model info from the dict
         model_type, lang, dataset, model = model_name.split("/")
         model_full_name = f"{model_type}--{lang}--{dataset}--{model}"
+        model_item = self.set_model_url(model_item)
         if "fairseq" in model_name:
             model_item = {
                 "model_type": "tts_models",
@@ -290,7 +290,6 @@
             model_item = self.models_dict[model_type][lang][dataset][model]
             model_item["model_type"] = model_type
         return model_item, model_full_name, model
->>>>>>> 4cf86523
 
     def download_model(self, model_name):
         """Download model files given the full model name.
@@ -306,16 +305,7 @@
         Args:
             model_name (str): model name as explained above.
         """
-<<<<<<< HEAD
-        # fetch model info from the dict
-        model_type, lang, dataset, model = model_name.split("/")
-        model_full_name = f"{model_type}--{lang}--{dataset}--{model}"
-        model_item = self.models_dict[model_type][lang][dataset][model]
-        model_item["model_type"] = model_type
-        model_item = self.set_model_url(model_item)
-=======
         model_item, model_full_name, model = self._set_model_item(model_name)
->>>>>>> 4cf86523
         # set the model specific output path
         output_path = os.path.join(self.output_prefix, model_full_name)
         if os.path.exists(output_path):
@@ -323,8 +313,9 @@
         else:
             os.makedirs(output_path, exist_ok=True)
             print(f" > Downloading model to {output_path}")
-<<<<<<< HEAD
-            if "github_rls_url" in model_item:
+            if "fairseq" in model_name:
+                self.download_fairseq_model(model_name, output_path)
+            elif "github_rls_url" in model_item:
                 self._download_github_model(model_item, output_path)
             elif "hf_url" in model_item:
                 self._download_hf_model(model_item, output_path)
@@ -333,23 +324,7 @@
         # find downloaded files
         output_model_path = output_path
         output_config_path = None
-        if model not in ["tortoise-v2", "bark"]:  # TODO:This is stupid but don't care for now.
-=======
-            # download from fairseq
-            if "fairseq" in model_name:
-                self.download_fairseq_model(model_name, output_path)
-            else:
-                # download from github release
-                if isinstance(model_item["github_rls_url"], list):
-                    self._download_model_files(model_item["github_rls_url"], output_path, self.progress_bar)
-                else:
-                    self._download_zip_file(model_item["github_rls_url"], output_path, self.progress_bar)
-            self.print_model_license(model_item=model_item)
-        # find downloaded files
-        output_model_path = output_path
-        output_config_path = None
-        if model != "tortoise-v2" and "fairseq" not in model_name:
->>>>>>> 4cf86523
+        if model not in ["tortoise-v2", "bark"] and "fairseq" not in model_name:  # TODO:This is stupid but don't care for now.
             output_model_path, output_config_path = self._find_files(output_path)
         # update paths in the config.json
         self._update_paths(output_path, output_config_path)
